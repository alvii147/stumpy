import os.path

from numba import cuda
from pkg_resources import DistributionNotFound, get_distribution

from .aamp import aamp  # noqa: F401
from .aamp_mmotifs import aamp_mmotifs  # noqa: F401
from .aamp_motifs import aamp_match, aamp_motifs  # noqa: F401
from .aamp_ostinato import aamp_ostinato, aamp_ostinatoed  # noqa: F401
from .aamp_stimp import aamp_stimp, aamp_stimped  # noqa: F401
from .aampdist import aampdist, aampdisted  # noqa: F401
from .aampdist_snippets import aampdist_snippets  # noqa: F401
from .aamped import aamped  # noqa: F401
from .aampi import aampi  # noqa: F401
from .chains import allc, atsc  # noqa: F401
from .core import mass  # noqa: F401
from .floss import floss, fluss  # noqa: F401
<<<<<<< HEAD
from .ostinato import ostinato, ostinatoed  # noqa: F401
from .aamp_ostinato import aamp_ostinato, aamp_ostinatoed  # noqa: F401
from .scrump import scrump, prescrump  # noqa: F401
from .scraamp import scraamp, prescraamp  # noqa: F401
from .shrimp import shrimp  # noqa: F401
from .stumpi import stumpi  # noqa: F401
from .mpdist import mpdist, mpdisted  # noqa: F401
from .aampdist import aampdist, aampdisted  # noqa: F401
from .motifs import motifs, match  # noqa: F401
from .aamp_motifs import aamp_motifs, aamp_match  # noqa: F401
=======
from .maamp import maamp, maamp_mdl, maamp_subspace  # noqa: F401
from .maamped import maamped  # noqa: F401
>>>>>>> 21840d77
from .mmotifs import mmotifs  # noqa: F401
from .motifs import match, motifs  # noqa: F401
from .mpdist import mpdist, mpdisted  # noqa: F401
from .mstump import mdl, mstump, subspace  # noqa: F401
from .mstumped import mstumped  # noqa: F401
from .ostinato import ostinato, ostinatoed  # noqa: F401
from .scraamp import prescraamp, scraamp  # noqa: F401
from .scrump import prescrump, scrump  # noqa: F401
from .snippets import snippets  # noqa: F401
from .stimp import stimp, stimped  # noqa: F401
from .stump import stump  # noqa: F401
from .stumped import stumped  # noqa: F401
from .stumpi import stumpi  # noqa: F401

if cuda.is_available():
    from .gpu_aamp import gpu_aamp  # noqa: F401
    from .gpu_aamp_ostinato import gpu_aamp_ostinato  # noqa: F401
    from .gpu_aamp_stimp import gpu_aamp_stimp  # noqa: F401
    from .gpu_aampdist import gpu_aampdist  # noqa: F401
    from .gpu_mpdist import gpu_mpdist  # noqa: F401
    from .gpu_ostinato import gpu_ostinato  # noqa: F401
    from .gpu_stimp import gpu_stimp  # noqa: F401
    from .gpu_stump import gpu_stump  # noqa: F401
else:  # pragma: no cover
    from . import core
    from .core import _gpu_aamp_driver_not_found as gpu_aamp  # noqa: F401
    from .core import (  # noqa: F401
        _gpu_aamp_ostinato_driver_not_found as gpu_aamp_ostinato,
    )
    from .core import _gpu_aamp_stimp_driver_not_found as gpu_aamp_stimp  # noqa: F401
    from .core import _gpu_aampdist_driver_not_found as gpu_aampdist  # noqa: F401
    from .core import _gpu_mpdist_driver_not_found as gpu_mpdist  # noqa: F401
    from .core import _gpu_ostinato_driver_not_found as gpu_ostinato  # noqa: F401
    from .core import _gpu_stimp_driver_not_found as gpu_stimp  # noqa: F401
    from .core import _gpu_stump_driver_not_found as gpu_stump  # noqa: F401

    core._gpu_searchsorted_left = core._gpu_searchsorted_left_driver_not_found
    core._gpu_searchsorted_right = core._gpu_searchsorted_right_driver_not_found

    import ast
    import pathlib

    # Fix GPU-STUMP Docs
    gpu_stump.__doc__ = ""
    filepath = pathlib.Path(__file__).parent / "gpu_stump.py"

    file_contents = ""
    with open(filepath, encoding="utf8") as f:
        file_contents = f.read()
    module = ast.parse(file_contents)
    function_definitions = [
        node for node in module.body if isinstance(node, ast.FunctionDef)
    ]
    for fd in function_definitions:
        if fd.name == "gpu_stump":
            gpu_stump.__doc__ = ast.get_docstring(fd)

    # Fix GPU-AAMP Docs
    gpu_aamp.__doc__ = ""
    filepath = pathlib.Path(__file__).parent / "gpu_aamp.py"

    file_contents = ""
    with open(filepath, encoding="utf8") as f:
        file_contents = f.read()
    module = ast.parse(file_contents)
    function_definitions = [
        node for node in module.body if isinstance(node, ast.FunctionDef)
    ]
    for fd in function_definitions:
        if fd.name == "gpu_aamp":
            gpu_aamp.__doc__ = ast.get_docstring(fd)

    # Fix GPU-OSTINATO Docs
    gpu_ostinato.__doc__ = ""
    filepath = pathlib.Path(__file__).parent / "gpu_ostinato.py"

    file_contents = ""
    with open(filepath, encoding="utf8") as f:
        file_contents = f.read()
    module = ast.parse(file_contents)
    function_definitions = [
        node for node in module.body if isinstance(node, ast.FunctionDef)
    ]
    for fd in function_definitions:
        if fd.name == "gpu_ostinato":
            gpu_ostinato.__doc__ = ast.get_docstring(fd)

    # Fix GPU-AAMP-OSTINATO Docs
    gpu_aamp_ostinato.__doc__ = ""
    filepath = pathlib.Path(__file__).parent / "gpu_aamp_ostinato.py"

    file_contents = ""
    with open(filepath, encoding="utf8") as f:
        file_contents = f.read()
    module = ast.parse(file_contents)
    function_definitions = [
        node for node in module.body if isinstance(node, ast.FunctionDef)
    ]
    for fd in function_definitions:
        if fd.name == "gpu_aamp_ostinato":
            gpu_aamp_ostinato.__doc__ = ast.get_docstring(fd)

    # Fix GPU-MPDIST Docs
    gpu_mpdist.__doc__ = ""
    filepath = pathlib.Path(__file__).parent / "gpu_mpdist.py"

    file_contents = ""
    with open(filepath, encoding="utf8") as f:
        file_contents = f.read()
    module = ast.parse(file_contents)
    function_definitions = [
        node for node in module.body if isinstance(node, ast.FunctionDef)
    ]
    for fd in function_definitions:
        if fd.name == "gpu_mpdist":
            gpu_mpdist.__doc__ = ast.get_docstring(fd)

    # Fix GPU-AAMPDIST Docs
    gpu_aampdist.__doc__ = ""
    filepath = pathlib.Path(__file__).parent / "gpu_aampdist.py"

    file_contents = ""
    with open(filepath, encoding="utf8") as f:
        file_contents = f.read()
    module = ast.parse(file_contents)
    function_definitions = [
        node for node in module.body if isinstance(node, ast.FunctionDef)
    ]
    for fd in function_definitions:
        if fd.name == "gpu_aampdist":
            gpu_aampdist.__doc__ = ast.get_docstring(fd)

    # Fix GPU-STIMP Docs
    # Note that this is a special case for class definitions.
    # See above for function definitions.
    # Also, please update docs/api.rst
    gpu_stimp.__doc__ = ""
    filepath = pathlib.Path(__file__).parent / "gpu_stimp.py"

    file_contents = ""
    with open(filepath, encoding="utf8") as f:
        file_contents = f.read()
    module = ast.parse(file_contents)
    class_definitions = [node for node in module.body if isinstance(node, ast.ClassDef)]
    for cd in class_definitions:
        if cd.name == "gpu_stimp":
            gpu_stimp.__doc__ = ast.get_docstring(cd)

    # Fix GPU-AAMP-STIMP Docs
    # Note that this is a special case for class definitions.
    # See above for function definitions.
    # Also, please update docs/api.rst
    gpu_aamp_stimp.__doc__ = ""
    filepath = pathlib.Path(__file__).parent / "gpu_aamp_stimp.py"

    file_contents = ""
    with open(filepath, encoding="utf8") as f:
        file_contents = f.read()
    module = ast.parse(file_contents)
    class_definitions = [node for node in module.body if isinstance(node, ast.ClassDef)]
    for cd in class_definitions:
        if cd.name == "gpu_aamp_stimp":
            gpu_aamp_stimp.__doc__ = ast.get_docstring(cd)

try:
    _dist = get_distribution("stumpy")
    # Normalize case for Windows systems
    dist_loc = os.path.normcase(_dist.location)
    here = os.path.normcase(__file__)
    if not here.startswith(os.path.join(dist_loc, "stumpy")):
        # not installed, but there is another version that *is*
        raise DistributionNotFound  # pragma: no cover
except DistributionNotFound:  # pragma: no cover
    __version__ = "Please install this project with setup.py"
else:  # pragma: no cover
    __version__ = _dist.version<|MERGE_RESOLUTION|>--- conflicted
+++ resolved
@@ -15,21 +15,8 @@
 from .chains import allc, atsc  # noqa: F401
 from .core import mass  # noqa: F401
 from .floss import floss, fluss  # noqa: F401
-<<<<<<< HEAD
-from .ostinato import ostinato, ostinatoed  # noqa: F401
-from .aamp_ostinato import aamp_ostinato, aamp_ostinatoed  # noqa: F401
-from .scrump import scrump, prescrump  # noqa: F401
-from .scraamp import scraamp, prescraamp  # noqa: F401
-from .shrimp import shrimp  # noqa: F401
-from .stumpi import stumpi  # noqa: F401
-from .mpdist import mpdist, mpdisted  # noqa: F401
-from .aampdist import aampdist, aampdisted  # noqa: F401
-from .motifs import motifs, match  # noqa: F401
-from .aamp_motifs import aamp_motifs, aamp_match  # noqa: F401
-=======
 from .maamp import maamp, maamp_mdl, maamp_subspace  # noqa: F401
 from .maamped import maamped  # noqa: F401
->>>>>>> 21840d77
 from .mmotifs import mmotifs  # noqa: F401
 from .motifs import match, motifs  # noqa: F401
 from .mpdist import mpdist, mpdisted  # noqa: F401
@@ -43,6 +30,7 @@
 from .stump import stump  # noqa: F401
 from .stumped import stumped  # noqa: F401
 from .stumpi import stumpi  # noqa: F401
+from .shrimp import shrimp  # noqa: F401
 
 if cuda.is_available():
     from .gpu_aamp import gpu_aamp  # noqa: F401
